/*
httpport.c -- Simple program that uses the HTTP POST command

Created:	Jun 2011 by Philip Homburg for RIPE NCC
*/

#include <errno.h>
#include <fcntl.h>
#include <getopt.h>
#include <netdb.h>
#include <stdarg.h>
#include <stddef.h>
#include <stdio.h>
#include <stdlib.h>
#include <string.h>
#include <sys/stat.h>
#include "libbb.h"

struct option longopts[]=
{
	{ "delete-file", no_argument, NULL, 'd' },
	{ "post-file", required_argument, NULL, 'p' },
	{ "post-header", required_argument, NULL, 'h' },
	{ "post-footer", required_argument, NULL, 'f' },
	{ NULL, }
};

static char buffer[1024];

static void parse_url(char *url, char **hostp, char **portp, char **hostportp,
	char **pathp);
static void check_result(FILE *tcp_file);
static void eat_headers(FILE *tcp_file, int *chunked, int *content_length);
static int connect_to_name(char *host, char *port);
static void copy_chunked(FILE *in_file, FILE *out_file);
static void copy_bytes(FILE *in_file, FILE *out_file, size_t len);
static void usage(void);
static void fatal(const char *fmt, ...);
static void fatal_err(const char *fmt, ...);
static void report(const char *fmt, ...);
static void report_err(const char *fmt, ...);
static void write_to_tcp_fd (int fd, FILE *tcp_file);
static void skip_spaces(const char *cp, char **ncp);

int httppost_main(int argc, char **argv) MAIN_EXTERNALLY_VISIBLE;
int httppost_main(int argc, char *argv[])
{
<<<<<<< HEAD
	int c,  fd, fdF, fdH, tcp_fd, chunked, content_length, result;
=======
	int c,  fd, fdF, fdH, tcp_fd, chunked, content_length;
>>>>>>> 96f2b35d
	int opt_delete_file;
	char *url, *host, *port, *hostport, *path;
	char *post_file, *output_file, *post_footer, *post_header;
	FILE *tcp_file, *out_file;
	struct stat sb, sbF, sbH;
	off_t     cLength;

	post_file= NULL; 
	post_footer=NULL;
	post_header=NULL;
	output_file= NULL;
	opt_delete_file = 0;

	fd= -1;
	fdH= -1;
	fdF= -1;
	tcp_fd= -1;
	tcp_file= NULL;
	out_file= NULL;
<<<<<<< HEAD
	host= NULL;
	port= NULL;
	hostport= NULL;
	path= NULL;
=======
>>>>>>> 96f2b35d

	/* Allow us to be called directly by another program in busybox */
	optind= 0;
	while (c= getopt_long(argc, argv, "O:?", longopts, NULL), c != -1)
	{
		switch(c)
		{
		case 'O':
			output_file= optarg;
			break;
		case 'd':
			opt_delete_file = 1;
			break;
		case 'h':				/* --post-header */
			post_header= optarg;
			break;
		case 'f':				/* --post-footer */
			post_footer= optarg;
			break;

		case 'p':				/* --post-file */
			post_file= optarg;
			break;
		case '?':
			usage();
		default:
			fatal("bad option '%c'", c);
		}
	}

	if (optind != argc-1)
		fatal("exactly one url expected");
	url= argv[optind];

	parse_url(url, &host, &port, &hostport, &path);

	//printf("host: %s\n", host);
	//printf("port: %s\n", port);
	//printf("hostport: %s\n", hostport);
	//printf("path: %s\n", path);

	if(post_header != NULL )
	{	
		fdH = open(post_header, O_RDONLY);
		if(fdH == -1 )
		{
			report_err("unable to open header '%s'", post_header);
			goto err;
		}
		if (fstat(fdH, &sbH) == -1)
		{
			report_err("fstat failed on header file '%s'",
				post_header);
			goto err;
		}
		if (!S_ISREG(sbH.st_mode))
		{
			report("'%s' header is not a regular file",
				post_header);
			goto err;
		}
	}

	if(post_footer != NULL )
	{	
		fdF = open(post_footer, O_RDONLY);
		if(fdF == -1 )
		{
			report_err("unable to open footer '%s'", post_footer);
			goto err;
		}
		if (fstat(fdF, &sbF) == -1)
		{
			report_err("fstat failed on footer file '%s'",
				post_footer);
			goto err;
		}
		if (!S_ISREG(sbF.st_mode))
		{
			report("'%s' footer is not a regular file",
				post_footer);
			goto err;
		}
	}

	/* Try to open the file before trying to connect */
	if (post_file == NULL)
	{
		report("no file to POST");
		goto err;
	}

	fd= open(post_file, O_RDONLY);
	if (fd == -1)
	{
		report_err("unable to open '%s'", post_file);
		goto err;
	}
	if (fstat(fd, &sb) == -1)
	{
		report_err("fstat failed");
		goto err;
	}
	if (!S_ISREG(sb.st_mode))
	{
		report("'%s' is not a regular file", post_file);
		goto err;
	}

	tcp_fd= connect_to_name(host, port);
	if (tcp_fd == -1)
	{
		report_err("unable to connect to '%s'", host);
		goto err;
	}

	/* Stdio makes life easy */
	tcp_file= fdopen(tcp_fd, "r+");
	if (tcp_file == NULL)
	{
		report("fdopen failed");
		goto err;
	}

	fprintf(tcp_file, "POST %s HTTP/1.1\r\n", path);
	//fprintf(tcp_file, "GET %s HTTP/1.1\r\n", path);
	fprintf(tcp_file, "Host: %s\r\n", host);
	fprintf(tcp_file, "Connection: close\r\n");
	fprintf(tcp_file, "User-Agent: httppost for atlas.ripe.net\r\n");
	fprintf(tcp_file,
			"Content-Type: application/x-www-form-urlencoded\r\n");

	cLength  = sb.st_size;
	if( post_header != NULL )
		cLength  +=  sbH.st_size;

	if( post_footer != NULL )
		cLength  +=  sbF.st_size;


	fprintf(tcp_file, "Content-Length: %lu\r\n", (unsigned long)cLength);
	fprintf(tcp_file, "\r\n");

	if( post_header != NULL )
		 write_to_tcp_fd(fdH, tcp_file); 

	write_to_tcp_fd(fd, tcp_file);

	if( post_footer != NULL)
		write_to_tcp_fd(fdF, tcp_file);

	check_result(tcp_file); 
	eat_headers(tcp_file, &chunked, &content_length);

	if (output_file)
	{
		out_file= fopen(output_file, "w");
		if (!out_file)
		{
			report_err("unable to create '%s'", out_file);
			goto err;
		}
	}
	else
		out_file= stdout;

	if (chunked)
	{
		copy_chunked(tcp_file, out_file);
	}
	else if (content_length)
	{
		copy_bytes(tcp_file, out_file, content_length);
	}
	if ( opt_delete_file == 1 )
		unlink (post_file);

<<<<<<< HEAD
	result= 0;

leave:
=======

>>>>>>> 96f2b35d
	if (fdH != -1) close(fdH);
	if (fdF != -1) close(fdF);
	if (fd != -1) close(fd);
	if (tcp_file) fclose(tcp_file);
	if (tcp_fd != -1) close(tcp_fd);
	if (out_file) fclose(out_file);
<<<<<<< HEAD
	if (host) free(host);
	if (port) free(port);
	if (hostport) free(hostport);
	if (path) free(path);

	return result; 

err:
	result= 1;
	goto leave;
=======

	return 0; 

err:
	if (fdH != -1) close(fdH);
	if (fdF != -1) close(fdF);
	if (fd != -1) close(fd);
	if (tcp_file) fclose(tcp_file);
	if (tcp_fd != -1) close(tcp_fd);
	if (out_file) fclose(out_file);
	
	return 1;
>>>>>>> 96f2b35d
}

static void write_to_tcp_fd (int fd, FILE *tcp_file)
{
	int r;
	/* Copy file */
	while(r= read(fd, buffer, sizeof(buffer)), r > 0)
	{
		if (fwrite(buffer, r, 1, tcp_file) != 1)
			fatal_err("error writing to tcp connection");
	}
	if (r == -1)
		fatal_err("error reading from file");

}


static void parse_url(char *url, char **hostp, char **portp, char **hostportp,
	char **pathp)
{
	char *item;
	const char *cp, *np, *prefix;
	size_t len;

	/* the url must start with 'http://' */
	prefix= "http://";
	len= strlen(prefix);
	if (strncasecmp(prefix, url, len) != 0)
		fatal("bad prefix in url '%s'", url);

	cp= url+len;

	/* Get hostport part */
	np= strchr(cp, '/');
	if (np != NULL)
		len= np-cp;
	else
	{
		len= strlen(cp);
		np= cp+len;
	}
	if (len == 0)
		fatal("missing host part in url '%s'", url);
	item= malloc(len+1);
	if (!item) fatal("out of memory");
	memcpy(item, cp, len);
	item[len]= '\0';
	*hostportp= item;

	/* The remainder is the path */
	cp= np;
	if (cp[0] == '\0')
		cp= "/";
	len= strlen(cp);
	item= malloc(len+1);
	if (!item) fatal("out of memory");
	memcpy(item, cp, len);
	item[len]= '\0';
	*pathp= item;

	/* Extract the host name from hostport */
	cp= *hostportp;
	np= cp;
	if (cp[0] == '[')
	{
		/* IPv6 address literal */
		np= strchr(cp, ']');
		if (np == NULL || np == cp+1)
		{
			fatal("malformed IPv6 address literal in url '%s'",
				url);
		}
	}
	/* Should handle IPv6 address literals */
	np= strchr(np, ':');
	if (np != NULL)
		len= np-cp;
	else
	{
		len= strlen(cp);
		np= cp+len;
	}
	if (len == 0)
		fatal("missing host part in url '%s'", url);
	item= malloc(len+1);
	if (!item) fatal("out of memory");
	if (cp[0] == '[')
	{
		/* Leave out the square brackets */
		memcpy(item, cp+1, len-2);
		item[len-2]= '\0';
	}
	else
	{
		memcpy(item, cp, len);
		item[len]= '\0';
	}
	*hostp= item;

	/* Port */
	cp= np;
	if (cp[0] == '\0')
		cp= "80";
	else
		cp++;
	len= strlen(cp);
	item= malloc(len+1);
	if (!item) fatal("out of memory");
	memcpy(item, cp, len);
	item[len]= '\0';
	*portp= item;
}

static void check_result(FILE *tcp_file)
{
	int major, minor;
	size_t len;
	char *cp, *check, *line;
	const char *prefix;

	if (fgets(buffer, sizeof(buffer), tcp_file) == NULL)
	{
		if (feof(tcp_file))
			fatal("got unexpected EOF from server");
		else
			fatal_err("error reading from server");
	}

	line= buffer;
	cp= strchr(line, '\n');
	if (cp == NULL)
		fatal("line too long");
	cp[0]= '\0';
	if (cp > line && cp[-1] == '\r')
		cp[-1]= '\0';

	/* Check http version */
	prefix= "http/";
	len= strlen(prefix);
	if (strncasecmp(prefix, line, len) != 0)
		fatal("bad prefix in response '%s'", line);
	cp= line+len;
	major= strtoul(cp, &check, 10);
	if (check == cp || check[0] != '.')
		fatal("bad major version in response '%s'", line);
	cp= check+1;
	minor= strtoul(cp, &check, 10);
	if (check == cp || check[0] == '\0' ||
		!isspace(*(unsigned char *)check))
	{
		fatal("bad major version in response '%s'", line);
	}

	skip_spaces(check, &cp);

	if (!isdigit(*(unsigned char *)cp))
		fatal("bad status code in response '%s'", line);

	if (cp[0] != '2')
		fatal("POST command failed: '%s'", cp);
}

static void eat_headers(FILE *tcp_file, int *chunked, int *content_length)
{
	char *line, *cp, *ncp, *check;
	size_t len;
	const char *kw;

	*chunked= 0;
	*content_length= 0;
	while (fgets(buffer, sizeof(buffer), tcp_file) != NULL)
	{
		line= buffer;
		cp= strchr(line, '\n');
		if (cp == NULL)
			fatal("line too long");
		cp[0]= '\0';
		if (cp > line && cp[-1] == '\r')
			cp[-1]= '\0';

		if (line[0] == '\0')
			return;		/* End of headers */

		fprintf(stderr, "httppost: got line '%s'\n", line);

		cp= line;
		skip_spaces(cp, &ncp);
		if (ncp != line)
			continue;	/* Continuation line */

		cp= ncp;
		while (ncp[0] != '\0' && ncp[0] != ':' &&
			!isspace((unsigned char)ncp[0]))
		{
			ncp++;
		}

		kw= "Transfer-Encoding";
		len= strlen(kw);
		if (strncasecmp(cp, kw, len) == 0)
		{
			/* Skip optional white space */
			cp= ncp;
			skip_spaces(cp, &cp);

			if (cp[0] != ':')
				fatal("malformed content-length header", line);
			cp++;

			/* Skip more white space */
			skip_spaces(cp, &cp);

			/* Should have the value by now */
			kw= "chunked";
			len= strlen(kw);
			if (strncasecmp(cp, kw, len) != 0)
				continue;
			/* make sure we have end of line or white space */
			if (cp[len] != '\0' && isspace((unsigned char)cp[len]))
				continue;
			*chunked= 1;
			continue;
		}

		kw= "Content-length";
		len= strlen(kw);
		if (strncasecmp(cp, kw, len) != 0)
			continue;

		/* Skip optional white space */
		cp= ncp;
		skip_spaces(cp, &cp);

		if (cp[0] != ':')
			fatal("malformed content-length header", line);
		cp++;

		/* Skip more white space */
		skip_spaces(cp, &cp);

		/* Should have the value by now */
		*content_length= strtoul(cp, &check, 10);
		if (check == cp)
			fatal("malformed content-length header", line);

		/* And after that we should have just white space */
		cp= check;
		skip_spaces(cp, &cp);

		if (cp[0] != '\0')
			fatal("malformed content-length header", line);
	}
	if (feof(tcp_file))
		fatal("got unexpected EOF from server");
	else
		fatal_err("error reading from server");
}

static int connect_to_name(char *host, char *port)
{
	int r, s, s_errno;
	struct addrinfo *res, *aip;
	struct addrinfo hints;

	memset(&hints, '\0', sizeof(hints));
	hints.ai_socktype= SOCK_STREAM;
	r= getaddrinfo(host, port, &hints, &res);
	if (r != 0)
		fatal("unable to resolve '%s': %s", host, gai_strerror(r));

	s_errno= 0;
	s= -1;
	for (aip= res; aip != NULL; aip= aip->ai_next)
	{
		s= socket(res->ai_family, res->ai_socktype, res->ai_protocol);
		if (s == -1)
		{	
			s_errno= errno;
			continue;
		}

		if (connect(s, res->ai_addr, res->ai_addrlen) == 0)
			break;

		s_errno= errno;
		close(s);
		s= -1;
	}

	free(res);
	if (s == -1)
		errno= s_errno;
	return s;
}

static void copy_chunked(FILE *in_file, FILE *out_file)
{
	size_t len, offset, size;
	char *cp, *line, *check;

	for (;;)
	{
		/* Get a chunk size */
		if (fgets(buffer, sizeof(buffer), in_file) == NULL)
			fatal("error reading input");

		line= buffer;
		cp= strchr(line, '\n');
		if (cp == NULL)
			fatal("line too long");
		cp[0]= '\0';
		if (cp > line && cp[-1] == '\r')
			cp[-1]= '\0';

		fprintf(stderr, "httppost: got chunk line '%s'\n", line);
		len= strtoul(line, &check, 16);
		if (check[0] != '\0' && !isspace(*(unsigned char *)check))
			fatal("bad chunk line '%s'", line);
		if (!len)
			break;

		offset= 0;

		while (offset < len)
		{
			size= len-offset;
			if (size > sizeof(buffer))
				size= sizeof(buffer);
			if (fread(buffer, size, 1, in_file) != 1)
				fatal_err("error reading input");
			if (fwrite(buffer, size, 1, out_file) != 1)
				fatal_err("error writing output");
			offset += size;
		}

		/* Expect empty line after data */
		if (fgets(buffer, sizeof(buffer), in_file) == NULL)
			fatal("error reading input");

		line= buffer;
		cp= strchr(line, '\n');
		if (cp == NULL)
			fatal("line too long");
		cp[0]= '\0';
		if (cp > line && cp[-1] == '\r')
			cp[-1]= '\0';
		if (line[0] != '\0')
			fatal("Garbage after chunk data");
	}

	for (;;)
	{
		/* Get an end-of-chunk line */
		if (fgets(buffer, sizeof(buffer), in_file) == NULL)
			fatal("error reading input");

		line= buffer;
		cp= strchr(line, '\n');
		if (cp == NULL)
			fatal("line too long");
		cp[0]= '\0';
		if (cp > line && cp[-1] == '\r')
			cp[-1]= '\0';
		if (line[0] == '\0')
			break;

		fprintf(stderr, "httppost: got end-of-chunk line '%s'\n", line);
	}
}
static void copy_bytes(FILE *in_file, FILE *out_file, size_t len)
{
	size_t offset, size;

	offset= 0;

	while (offset < len)
	{
		size= len-offset;
		if (size > sizeof(buffer))
			size= sizeof(buffer);
		if (fread(buffer, size, 1, in_file) != 1)
			fatal_err("error reading input");
		if (fwrite(buffer, size, 1, out_file) != 1)
			fatal_err("error writing output");
		offset += size;
	}
}

static void skip_spaces(const char *cp, char **ncp)
{
	const unsigned char *ucp;

	ucp= (const unsigned char *)cp;
	while (ucp[0] != '\0' && isspace(ucp[0]))
		ucp++;
	*ncp= (char *)ucp;
}

static void usage(void)
{
	fprintf(stderr,
"Usage: httppost\n"); 
	fprintf(stderr,
"         [--post-header <file-to-post>] [--post-file <file-to-post>]\n");
	fprintf(stderr, 
"        [--post-footer  <file-to-post>] \n");

	fprintf(stderr, 
"        [--delete-file 'delete the upon success, not header and footer'\n");

	fprintf(stderr, 
"        [--post-footer  <file-to-post>] [-O <output-file>] <url>\n");
	exit(1);
}

static void fatal(const char *fmt, ...)
{
	va_list ap;

	va_start(ap, fmt);

	fprintf(stderr, "httppost: ");
	vfprintf(stderr, fmt, ap);
	fprintf(stderr, "\n");

	va_end(ap);

	exit(1);
}

static void fatal_err(const char *fmt, ...)
{
	int s_errno;
	va_list ap;

	s_errno= errno;

	va_start(ap, fmt);

	fprintf(stderr, "httppost: ");
	vfprintf(stderr, fmt, ap);
	fprintf(stderr, ": %s\n", strerror(s_errno));

	va_end(ap);

	exit(1);
}

static void report(const char *fmt, ...)
{
	va_list ap;

	va_start(ap, fmt);

	fprintf(stderr, "httppost: ");
	vfprintf(stderr, fmt, ap);
	fprintf(stderr, "\n");

	va_end(ap);
}

static void report_err(const char *fmt, ...)
{
	int s_errno;
	va_list ap;

	s_errno= errno;

	va_start(ap, fmt);

	fprintf(stderr, "httppost: ");
	vfprintf(stderr, fmt, ap);
	fprintf(stderr, ": %s\n", strerror(s_errno));

	va_end(ap);
}<|MERGE_RESOLUTION|>--- conflicted
+++ resolved
@@ -45,11 +45,7 @@
 int httppost_main(int argc, char **argv) MAIN_EXTERNALLY_VISIBLE;
 int httppost_main(int argc, char *argv[])
 {
-<<<<<<< HEAD
-	int c,  fd, fdF, fdH, tcp_fd, chunked, content_length, result;
-=======
 	int c,  fd, fdF, fdH, tcp_fd, chunked, content_length;
->>>>>>> 96f2b35d
 	int opt_delete_file;
 	char *url, *host, *port, *hostport, *path;
 	char *post_file, *output_file, *post_footer, *post_header;
@@ -69,13 +65,6 @@
 	tcp_fd= -1;
 	tcp_file= NULL;
 	out_file= NULL;
-<<<<<<< HEAD
-	host= NULL;
-	port= NULL;
-	hostport= NULL;
-	path= NULL;
-=======
->>>>>>> 96f2b35d
 
 	/* Allow us to be called directly by another program in busybox */
 	optind= 0;
@@ -253,31 +242,13 @@
 	if ( opt_delete_file == 1 )
 		unlink (post_file);
 
-<<<<<<< HEAD
-	result= 0;
-
-leave:
-=======
-
->>>>>>> 96f2b35d
+
 	if (fdH != -1) close(fdH);
 	if (fdF != -1) close(fdF);
 	if (fd != -1) close(fd);
 	if (tcp_file) fclose(tcp_file);
 	if (tcp_fd != -1) close(tcp_fd);
 	if (out_file) fclose(out_file);
-<<<<<<< HEAD
-	if (host) free(host);
-	if (port) free(port);
-	if (hostport) free(hostport);
-	if (path) free(path);
-
-	return result; 
-
-err:
-	result= 1;
-	goto leave;
-=======
 
 	return 0; 
 
@@ -290,7 +261,6 @@
 	if (out_file) fclose(out_file);
 	
 	return 1;
->>>>>>> 96f2b35d
 }
 
 static void write_to_tcp_fd (int fd, FILE *tcp_file)
